--- conflicted
+++ resolved
@@ -112,20 +112,18 @@
 	return fmt.Sprintf("%d: %s", e.Code, e.Message)
 }
 
-<<<<<<< HEAD
 // AddressDescriptor is an opaque type obtained by parser.GetAddrDesc* methods
 type AddressDescriptor []byte
 
 func (ad AddressDescriptor) String() string {
 	return "ad:" + hex.EncodeToString(ad)
 }
-=======
+
 // OnNewBlockFunc is used to send notification about a new block
 type OnNewBlockFunc func(hash string, height uint32)
 
 // OnNewTxAddrFunc is used to send notification about a new transaction/address
 type OnNewTxAddrFunc func(txid string, addr string, isOutput bool)
->>>>>>> 8bdf4b0a
 
 // BlockChain defines common interface to block chain daemon
 type BlockChain interface {
